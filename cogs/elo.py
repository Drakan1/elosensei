--- conflicted
+++ resolved
@@ -224,11 +224,7 @@
 
         where TEAM# is in the format @mention1 [@mention2 ...] {win|loss|draw}
 
-<<<<<<< HEAD
-        example: match @mention1 @mention2 win @mention3 @mention4 loss at 2017-01-01 23:01:01
-=======
         example: match @mention1 @mention2 win @mention3 @mention4 loss at 2017-01-01 23:01
->>>>>>> ca4f9f62
         This represents a 2v2 game, where mention1 and mention2 defeated
         mention3 and mention4.
 
@@ -537,31 +533,9 @@
 
 
     @commands.command()
-<<<<<<< HEAD
     async def top(self, ctx, *, n=10):
         '''Show the top n players.'''
 
-=======
-    async def player(self, ctx, *, name=None):
-        '''Show a player's Elo profile.
-
-        Players can be searched by the beginning of their name, or by mentioning
-        them. If no search query is present, the caller's (your) player card
-        will be shown, if any.
-
-        For example, `elo! player lekro` will display the profile of all
-        players whose names start with 'lekro'. 
-
-        You can also @mention user(s).
-        '''
-
-        try:
-            await self.player_command(ctx, name)
-        except EloError as e:
-            await ctx.message.channel.send(e)
-
-    async def top_command(self, ctx, n): 
->>>>>>> ca4f9f62
         # Make sure the input is an integer
         try:
             n = int(n)
